--- conflicted
+++ resolved
@@ -25,11 +25,8 @@
     CmdLastWipe, CmdChangelog, CmdResetWorld
 )
 from commands.command import CmdWho, CmdLook
-<<<<<<< HEAD
 from commands.emote import CmdEmote, CmdPmote, CmdOmote, CmdTmote, CmdEmoteList
-=======
 from commands.unloggedin import CmdUnloggedinLook
->>>>>>> bb0563d2
 
 class CharacterCmdSet(DefaultCharacterCmdSet):
     """
